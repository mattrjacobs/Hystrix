/**
 * Copyright 2012 Netflix, Inc.
 * 
 * Licensed under the Apache License, Version 2.0 (the "License");
 * you may not use this file except in compliance with the License.
 * You may obtain a copy of the License at
 * 
 * http://www.apache.org/licenses/LICENSE-2.0
 * 
 * Unless required by applicable law or agreed to in writing, software
 * distributed under the License is distributed on an "AS IS" BASIS,
 * WITHOUT WARRANTIES OR CONDITIONS OF ANY KIND, either express or implied.
 * See the License for the specific language governing permissions and
 * limitations under the License.
 */
package com.netflix.hystrix;

import com.netflix.hystrix.strategy.HystrixPlugins;
import com.netflix.hystrix.strategy.eventnotifier.HystrixEventNotifier;
import com.netflix.hystrix.util.HystrixRollingNumber;
import com.netflix.hystrix.util.HystrixRollingNumberEvent;
import com.netflix.hystrix.util.HystrixRollingPercentile;
import org.slf4j.Logger;
import org.slf4j.LoggerFactory;

import java.util.Collection;
import java.util.Collections;
import java.util.concurrent.ConcurrentHashMap;
import java.util.concurrent.Future;
import java.util.concurrent.atomic.AtomicInteger;
import java.util.concurrent.atomic.AtomicLong;

import org.slf4j.Logger;
import org.slf4j.LoggerFactory;

import com.netflix.hystrix.exception.HystrixBadRequestException;
import com.netflix.hystrix.strategy.HystrixPlugins;
import com.netflix.hystrix.strategy.eventnotifier.HystrixEventNotifier;
import com.netflix.hystrix.util.HystrixRollingNumber;
import com.netflix.hystrix.util.HystrixRollingNumberEvent;
import com.netflix.hystrix.util.HystrixRollingPercentile;

/**
 * Used by {@link HystrixCommand} to record metrics.
 */
public class HystrixCommandMetrics extends HystrixMetrics {

    @SuppressWarnings("unused")
    private static final Logger logger = LoggerFactory.getLogger(HystrixCommandMetrics.class);

    // String is HystrixCommandKey.name() (we can't use HystrixCommandKey directly as we can't guarantee it implements hashcode/equals correctly)
    private static final ConcurrentHashMap<String, HystrixCommandMetrics> metrics = new ConcurrentHashMap<String, HystrixCommandMetrics>();

    /**
     * Get or create the {@link HystrixCommandMetrics} instance for a given {@link HystrixCommandKey}.
     * <p>
     * This is thread-safe and ensures only 1 {@link HystrixCommandMetrics} per {@link HystrixCommandKey}.
     * 
     * @param key
     *            {@link HystrixCommandKey} of {@link HystrixCommand} instance requesting the {@link HystrixCommandMetrics}
     * @param commandGroup
     *            Pass-thru to {@link HystrixCommandMetrics} instance on first time when constructed
     * @param properties
     *            Pass-thru to {@link HystrixCommandMetrics} instance on first time when constructed
     * @return {@link HystrixCommandMetrics}
     */
    public static HystrixCommandMetrics getInstance(HystrixCommandKey key, HystrixCommandGroupKey commandGroup, HystrixCommandProperties properties) {
        // attempt to retrieve from cache first
        HystrixCommandMetrics commandMetrics = metrics.get(key.name());
        if (commandMetrics != null) {
            return commandMetrics;
        }
        // it doesn't exist so we need to create it
        commandMetrics = new HystrixCommandMetrics(key, commandGroup, properties, HystrixPlugins.getInstance().getEventNotifier());
        // attempt to store it (race other threads)
        HystrixCommandMetrics existing = metrics.putIfAbsent(key.name(), commandMetrics);
        if (existing == null) {
            // we won the thread-race to store the instance we created
            return commandMetrics;
        } else {
            // we lost so return 'existing' and let the one we created be garbage collected
            return existing;
        }
    }

    /**
     * Get the {@link HystrixCommandMetrics} instance for a given {@link HystrixCommandKey} or null if one does not exist.
     * 
     * @param key
     *            {@link HystrixCommandKey} of {@link HystrixCommand} instance requesting the {@link HystrixCommandMetrics}
     * @return {@link HystrixCommandMetrics}
     */
    public static HystrixCommandMetrics getInstance(HystrixCommandKey key) {
        return metrics.get(key.name());
    }

    /**
     * All registered instances of {@link HystrixCommandMetrics}
     * 
     * @return {@code Collection<HystrixCommandMetrics>}
     */
    public static Collection<HystrixCommandMetrics> getInstances() {
        return Collections.unmodifiableCollection(metrics.values());
    }

    /**
     * Clears all state from metrics. If new requests come in instances will be recreated and metrics started from scratch.
     */
    /* package */ static void reset() {
        metrics.clear();
    }

    /**
     * Expire metrics that have not been updated within the allowed time-frame
     */
    /* package */ static void expire() {
        long now = System.currentTimeMillis();
        for (HystrixCommandMetrics instance : getInstances()) {
            int expireAfterInactivityInMilliseconds = instance.properties.metricsExpireAfterInactivityInMilliseconds().get();
            if (expireAfterInactivityInMilliseconds > 0
                    && now - instance.lastTouch.get() > expireAfterInactivityInMilliseconds)
                metrics.remove(instance.key.name());
        }
    }

    private final HystrixCommandProperties properties;
    private final HystrixRollingPercentile percentileExecution;
    private final HystrixRollingPercentile percentileTotal;
    private final HystrixCommandKey key;
    private final HystrixCommandGroupKey group;
    private final AtomicInteger concurrentExecutionCount = new AtomicInteger();
    private final HystrixEventNotifier eventNotifier;

    /* package */HystrixCommandMetrics(HystrixCommandKey key, HystrixCommandGroupKey commandGroup, HystrixCommandProperties properties, HystrixEventNotifier eventNotifier) {
        super(new HystrixRollingNumber(properties.metricsRollingStatisticalWindowInMilliseconds(), properties.metricsRollingStatisticalWindowBuckets()));
        this.key = key;
        this.group = commandGroup;
        this.properties = properties;
        this.percentileExecution = new HystrixRollingPercentile(properties.metricsRollingPercentileWindowInMilliseconds(), properties.metricsRollingPercentileWindowBuckets(), properties.metricsRollingPercentileBucketSize(), properties.metricsRollingPercentileEnabled());
        this.percentileTotal = new HystrixRollingPercentile(properties.metricsRollingPercentileWindowInMilliseconds(), properties.metricsRollingPercentileWindowBuckets(), properties.metricsRollingPercentileBucketSize(), properties.metricsRollingPercentileEnabled());
        this.eventNotifier = eventNotifier;
    }

    /**
     * {@link HystrixCommandKey} these metrics represent.
     * 
     * @return HystrixCommandKey
     */
    public HystrixCommandKey getCommandKey() {
        return key;
    }

    /**
     * {@link HystrixCommandGroupKey} of the {@link HystrixCommand} these metrics represent.
     * 
     * @return HystrixCommandGroupKey
     */
    public HystrixCommandGroupKey getCommandGroup() {
        return group;
    }

    /**
     * {@link HystrixCommandProperties} of the {@link HystrixCommand} these metrics represent.
     * 
     * @return HystrixCommandProperties
     */
    public HystrixCommandProperties getProperties() {
        return properties;
    }

    /**
     * Retrieve the execution time (in milliseconds) for the {@link HystrixCommand#run()} method being invoked at a given percentile.
     * <p>
     * Percentile capture and calculation is configured via {@link HystrixCommandProperties#metricsRollingStatisticalWindowInMilliseconds()} and other related properties.
     * 
     * @param percentile
     *            Percentile such as 50, 99, or 99.5.
     * @return int time in milliseconds
     */
    public int getExecutionTimePercentile(double percentile) {
        return percentileExecution.getPercentile(percentile);
    }

    /**
     * The mean (average) execution time (in milliseconds) for the {@link HystrixCommand#run()}.
     * <p>
     * This uses the same backing data as {@link #getExecutionTimePercentile};
     * 
     * @return int time in milliseconds
     */
    public int getExecutionTimeMean() {
        return percentileExecution.getMean();
    }

    /**
     * Retrieve the total end-to-end execution time (in milliseconds) for {@link HystrixCommand#execute()} or {@link HystrixCommand#queue()} at a given percentile.
     * <p>
     * When execution is successful this would include time from {@link #getExecutionTimePercentile} but when execution
     * is being rejected, short-circuited, or timed-out then the time will differ.
     * <p>
     * This time can be lower than {@link #getExecutionTimePercentile} when a timeout occurs and the backing
     * thread that calls {@link HystrixCommand#run()} is still running.
     * <p>
     * When rejections or short-circuits occur then {@link HystrixCommand#run()} will not be executed and thus
     * not contribute time to {@link #getExecutionTimePercentile} but time will still show up in this metric for the end-to-end time.
     * <p>
     * This metric gives visibility into the total cost of {@link HystrixCommand} execution including
     * the overhead of queuing, executing and waiting for a thread to invoke {@link HystrixCommand#run()} .
     * <p>
     * Percentile capture and calculation is configured via {@link HystrixCommandProperties#metricsRollingStatisticalWindowInMilliseconds()} and other related properties.
     * 
     * @param percentile
     *            Percentile such as 50, 99, or 99.5.
     * @return int time in milliseconds
     */
    public int getTotalTimePercentile(double percentile) {
        return percentileTotal.getPercentile(percentile);
    }

    /**
     * The mean (average) execution time (in milliseconds) for {@link HystrixCommand#execute()} or {@link HystrixCommand#queue()}.
     * <p>
     * This uses the same backing data as {@link #getTotalTimePercentile};
     * 
     * @return int time in milliseconds
     */
    public int getTotalTimeMean() {
        return percentileTotal.getMean();
    }

    /* package */void resetCounter() {
        // TODO can we do without this somehow?
        counter.reset();
        lastHealthCountsSnapshot.set(System.currentTimeMillis());
        healthCountsSnapshot = new HealthCounts(0, 0, 0);
    }

    /**
     * Current number of concurrent executions of {@link HystrixCommand#run()};
     * 
     * @return int
     */
    public int getCurrentConcurrentExecutionCount() {
        return concurrentExecutionCount.get();
    }

    /**
     * When a {@link HystrixCommand} successfully completes it will call this method to report its success along with how long the execution took.
     * 
     * @param duration command duration
     */
    /* package */void markSuccess(long duration) {
        eventNotifier.markEvent(HystrixEventType.SUCCESS, key);
        counter.increment(HystrixRollingNumberEvent.SUCCESS);
        touch();
    }

    /**
     * When a {@link HystrixCommand} fails to complete it will call this method to report its failure along with how long the execution took.
     * 
     * @param duration command duration
     */
    /* package */void markFailure(long duration) {
        eventNotifier.markEvent(HystrixEventType.FAILURE, key);
        counter.increment(HystrixRollingNumberEvent.FAILURE);
        touch();
    }

    /**
     * When a {@link HystrixCommand} times out (fails to complete) it will call this method to report its failure along with how long the command waited (this time should equal or be very close to the
     * timeout value).
     * 
     * @param duration command duration
     */
    /* package */void markTimeout(long duration) {
        eventNotifier.markEvent(HystrixEventType.TIMEOUT, key);
        counter.increment(HystrixRollingNumberEvent.TIMEOUT);
        touch();
    }

    /**
     * When a {@link HystrixCommand} performs a short-circuited fallback it will call this method to report its occurrence.
     */
    /* package */void markShortCircuited() {
        eventNotifier.markEvent(HystrixEventType.SHORT_CIRCUITED, key);
        counter.increment(HystrixRollingNumberEvent.SHORT_CIRCUITED);
        touch();
    }

    /**
     * When a {@link HystrixCommand} is unable to queue up (threadpool rejection) it will call this method to report its occurrence.
     */
    /* package */void markThreadPoolRejection() {
        eventNotifier.markEvent(HystrixEventType.THREAD_POOL_REJECTED, key);
        counter.increment(HystrixRollingNumberEvent.THREAD_POOL_REJECTED);
        touch();
    }

    /**
     * When a {@link HystrixCommand} is unable to execute due to reaching the semaphore limit it will call this method to report its occurrence.
     */
    /* package */void markSemaphoreRejection() {
        eventNotifier.markEvent(HystrixEventType.SEMAPHORE_REJECTED, key);
        counter.increment(HystrixRollingNumberEvent.SEMAPHORE_REJECTED);
        touch();
    }

    /**
     * When a {@link HystrixCommand} is executed and triggers a {@link HystrixBadRequestException} during its execution
     */
    /* package */void markBadRequest(long duration) {
        eventNotifier.markEvent(HystrixEventType.BAD_REQUEST, key);
        counter.increment(HystrixRollingNumberEvent.BAD_REQUEST);
    }

    /**
     * Increment concurrent requests counter.
     */
    /* package */void incrementConcurrentExecutionCount() {
<<<<<<< HEAD
        int numConcurrent = concurrentExecutionCount.incrementAndGet();
        counter.updateRollingMax(HystrixRollingNumberEvent.COMMAND_MAX_ACTIVE, (long) numConcurrent);
    }
    
    /**
     * Decrement concurrent requests counter.
     */
=======
        concurrentExecutionCount.incrementAndGet();
        touch();
    }
    
    /**
     * Increment concurrent requests counter.
     *
>>>>>>> a7346675
    /* package */void decrementConcurrentExecutionCount() {
        concurrentExecutionCount.decrementAndGet();
        touch();
    }

    public long getRollingMaxConcurrentExecutions() {
        return counter.getRollingMaxValue(HystrixRollingNumberEvent.COMMAND_MAX_ACTIVE);
    }

    /**
     * When a {@link HystrixCommand} returns a Fallback successfully.
     */
    /* package */void markFallbackSuccess() {
        eventNotifier.markEvent(HystrixEventType.FALLBACK_SUCCESS, key);
        counter.increment(HystrixRollingNumberEvent.FALLBACK_SUCCESS);
        touch();
    }

    /**
     * When a {@link HystrixCommand} attempts to retrieve a fallback but fails.
     */
    /* package */void markFallbackFailure() {
        eventNotifier.markEvent(HystrixEventType.FALLBACK_FAILURE, key);
        counter.increment(HystrixRollingNumberEvent.FALLBACK_FAILURE);
        touch();
    }

    /**
     * When a {@link HystrixCommand} attempts to retrieve a fallback but it is rejected due to too many concurrent executing fallback requests.
     */
    /* package */void markFallbackRejection() {
        eventNotifier.markEvent(HystrixEventType.FALLBACK_REJECTION, key);
        counter.increment(HystrixRollingNumberEvent.FALLBACK_REJECTION);
        touch();
    }

    /**
     * When a {@link HystrixCommand} throws an exception (this will occur every time {@link #markFallbackFailure} occurs,
     * whenever {@link #markFailure} occurs without a fallback implemented, or whenever a {@link #markBadRequest(long)} occurs)
     */
    /* package */void markExceptionThrown() {
        eventNotifier.markEvent(HystrixEventType.EXCEPTION_THROWN, key);
        counter.increment(HystrixRollingNumberEvent.EXCEPTION_THROWN);
        touch();
    }

    /**
     * When a command is fronted by an {@link HystrixCollapser} then this marks how many requests are collapsed into the single command execution.
     * 
     * @param numRequestsCollapsedToBatch number of requests which got batched
     */
    /* package */void markCollapsed(int numRequestsCollapsedToBatch) {
        eventNotifier.markEvent(HystrixEventType.COLLAPSED, key);
        counter.add(HystrixRollingNumberEvent.COLLAPSED, numRequestsCollapsedToBatch);
        touch();
    }

    /**
     * When a response is coming from a cache.
     * <p>
     * The cache-hit ratio can be determined by dividing this number by the total calls.
     */
    /* package */void markResponseFromCache() {
        eventNotifier.markEvent(HystrixEventType.RESPONSE_FROM_CACHE, key);
        counter.increment(HystrixRollingNumberEvent.RESPONSE_FROM_CACHE);
        touch();
    }

    /**
     * When a {@link HystrixObservableCommand} emits a value during execution
     */
    /* package */void markEmit() {
        eventNotifier.markEvent(HystrixEventType.EMIT, getCommandKey());
        counter.increment(HystrixRollingNumberEvent.EMIT);
    }

    /**
     * When a {@link HystrixObservableCommand} emits a value during fallback
     */
    /* package */void markFallbackEmit() {
        eventNotifier.markEvent(HystrixEventType.FALLBACK_EMIT, getCommandKey());
        counter.increment(HystrixRollingNumberEvent.FALLBACK_EMIT);
    }

    /**
     * Execution time of {@link HystrixCommand#run()}.
     */
    /* package */void addCommandExecutionTime(long duration) {
        percentileExecution.addValue((int) duration);
        touch();
    }

    /**
     * Complete execution time of {@link HystrixCommand#execute()} or {@link HystrixCommand#queue()} (queue is considered complete once the work is finished and {@link Future#get} is capable of
     * retrieving the value.
     * <p>
     * This differs from {@link #addCommandExecutionTime} in that this covers all of the threading and scheduling overhead, not just the execution of the {@link HystrixCommand#run()} method.
     */
    /* package */void addUserThreadExecutionTime(long duration) {
        percentileTotal.addValue((int) duration);
        touch();
    }

    /**
     * Touches metrics change with current timestamp. Calls {@link com.netflix.hystrix.HystrixCommandMetrics#expire()} afterwards so
     * outdated metrics are removed instantly.
     */
    private void touch() {
        lastTouch.set(System.currentTimeMillis());
        expire();
    }

    private volatile HealthCounts healthCountsSnapshot = new HealthCounts(0, 0, 0);
    private volatile AtomicLong lastHealthCountsSnapshot = new AtomicLong(System.currentTimeMillis());
    private volatile AtomicLong lastTouch = new AtomicLong(System.currentTimeMillis());

    /**
     * Retrieve a snapshot of total requests, error count and error percentage.
     * 
     * @return {@link HealthCounts}
     */
    public HealthCounts getHealthCounts() {
        // we put an interval between snapshots so high-volume commands don't 
        // spend too much unnecessary time calculating metrics in very small time periods
        long lastTime = lastHealthCountsSnapshot.get();
        long currentTime = System.currentTimeMillis();
        if (currentTime - lastTime >= properties.metricsHealthSnapshotIntervalInMilliseconds().get() || healthCountsSnapshot == null) {
            if (lastHealthCountsSnapshot.compareAndSet(lastTime, currentTime)) {
                // our thread won setting the snapshot time so we will proceed with generating a new snapshot
                // losing threads will continue using the old snapshot
                long success = counter.getRollingSum(HystrixRollingNumberEvent.SUCCESS);
                long failure = counter.getRollingSum(HystrixRollingNumberEvent.FAILURE); // fallbacks occur on this
                long timeout = counter.getRollingSum(HystrixRollingNumberEvent.TIMEOUT); // fallbacks occur on this
                long threadPoolRejected = counter.getRollingSum(HystrixRollingNumberEvent.THREAD_POOL_REJECTED); // fallbacks occur on this
                long semaphoreRejected = counter.getRollingSum(HystrixRollingNumberEvent.SEMAPHORE_REJECTED); // fallbacks occur on this
                long shortCircuited = counter.getRollingSum(HystrixRollingNumberEvent.SHORT_CIRCUITED); // fallbacks occur on this
                long totalCount = failure + success + timeout + threadPoolRejected + shortCircuited + semaphoreRejected;
                long errorCount = failure + timeout + threadPoolRejected + shortCircuited + semaphoreRejected;
                int errorPercentage = 0;

                if (totalCount > 0) {
                    errorPercentage = (int) ((double) errorCount / totalCount * 100);
                }

                healthCountsSnapshot = new HealthCounts(totalCount, errorCount, errorPercentage);
            }
        }
        return healthCountsSnapshot;
    }

    /**
     * Number of requests during rolling window.
     * Number that failed (failure + success + timeout + threadPoolRejected + shortCircuited + semaphoreRejected).
     * Error percentage;
     */
    public static class HealthCounts {
        private final long totalCount;
        private final long errorCount;
        private final int errorPercentage;

        HealthCounts(long total, long error, int errorPercentage) {
            this.totalCount = total;
            this.errorCount = error;
            this.errorPercentage = errorPercentage;
        }

        public long getTotalRequests() {
            return totalCount;
        }

        public long getErrorCount() {
            return errorCount;
        }

        public int getErrorPercentage() {
            return errorPercentage;
        }
    }

}<|MERGE_RESOLUTION|>--- conflicted
+++ resolved
@@ -30,15 +30,8 @@
 import java.util.concurrent.atomic.AtomicInteger;
 import java.util.concurrent.atomic.AtomicLong;
 
-import org.slf4j.Logger;
-import org.slf4j.LoggerFactory;
 
 import com.netflix.hystrix.exception.HystrixBadRequestException;
-import com.netflix.hystrix.strategy.HystrixPlugins;
-import com.netflix.hystrix.strategy.eventnotifier.HystrixEventNotifier;
-import com.netflix.hystrix.util.HystrixRollingNumber;
-import com.netflix.hystrix.util.HystrixRollingNumberEvent;
-import com.netflix.hystrix.util.HystrixRollingPercentile;
 
 /**
  * Used by {@link HystrixCommand} to record metrics.
@@ -317,23 +310,14 @@
      * Increment concurrent requests counter.
      */
     /* package */void incrementConcurrentExecutionCount() {
-<<<<<<< HEAD
         int numConcurrent = concurrentExecutionCount.incrementAndGet();
         counter.updateRollingMax(HystrixRollingNumberEvent.COMMAND_MAX_ACTIVE, (long) numConcurrent);
-    }
-    
+        touch();
+    }
+
     /**
      * Decrement concurrent requests counter.
-     */
-=======
-        concurrentExecutionCount.incrementAndGet();
-        touch();
-    }
-    
-    /**
-     * Increment concurrent requests counter.
      *
->>>>>>> a7346675
     /* package */void decrementConcurrentExecutionCount() {
         concurrentExecutionCount.decrementAndGet();
         touch();
