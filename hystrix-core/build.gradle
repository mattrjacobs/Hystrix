--- conflicted
+++ resolved
@@ -4,11 +4,7 @@
 
 dependencies {
     compile 'com.netflix.archaius:archaius-core:0.4.1'
-<<<<<<< HEAD
-    compile 'com.netflix.rxjava:rxjava-core:0.16.1'
-=======
-    compile 'com.netflix.rxjava:rxjava-core:0.17.0-RC6'
->>>>>>> fc99fcef
+    compile 'com.netflix.rxjava:rxjava-core:0.17.0'
     compile 'org.slf4j:slf4j-api:1.7.0'
     compile 'com.google.code.findbugs:jsr305:2.0.0'
     testCompile 'junit:junit-dep:4.10'
